# Copyright 2020 Google LLC
#
# Licensed under the Apache License, Version 2.0 (the "License");
# you may not use this file except in compliance with the License.
# You may obtain a copy of the License at
#
#     https://www.apache.org/licenses/LICENSE-2.0
#
# Unless required by applicable law or agreed to in writing, software
# distributed under the License is distributed on an "AS IS" BASIS,
# WITHOUT WARRANTIES OR CONDITIONS OF ANY KIND, either express or implied.
# See the License for the specific language governing permissions and
# limitations under the License.

__author__ = "lizlooney@google.com (Liz Looney)"

# Inspired by
# https://github.com/google/ftc-object-detection/tree/46197ce4ecaee954c2164d257d7dc24e85678285/training/training/bbox_writer.py

# Python Standard Library
import logging

# Other Modules
import numpy as np

# My Modules
import exceptions
<<<<<<< HEAD
import constants
=======
>>>>>>> 618df3c5


def __convert_bbox_to_text(bbox, scale):
    # Scale the bbox
    p0 = bbox[:2].astype(float)
    p1 = p0 + bbox[2:].astype(float)
    size = p1 - p0
    center = p0 + (size / 2)
    new_size = scale * size
    p0 = center - new_size / 2
    p1 = center + new_size / 2
    scaled_bbox = np.array([p0, p1 - p0]).reshape(-1)
    # Convert the scaled bbox to rect to match format x1, y1, x2, y2
    p0 = scaled_bbox[:2]
    size = scaled_bbox[2:]
    p1 = p0 + size
    return "%d,%d,%d,%d" % (int(p0[0]), int(p0[1]), int(p1[0]), int(p1[1]))


def __convert_bboxes_and_labels_to_text(bboxes, scale, labels):
    assert(len(bboxes) == len(labels))
    bboxes_text = ""
    for i in range(len(bboxes)):
        bbox = bboxes[i]
        label = labels[i]
        if bbox is None or label is None:
            continue
        bboxes_text += "%s,%s\n" % (__convert_bbox_to_text(bbox, scale), label)
    return bboxes_text


def __convert_rects_to_bboxes(rects):
    bboxes = []
    for rect in rects:
        p0 = rect[:2]
        p1 = rect[2:]
        size = p1 - p0
        bbox = np.array([p0, size]).reshape(-1)
        bboxes.append(bbox)
    return bboxes


def validate_bboxes_text(s):
    lines = s.split("\n")
    for line in lines:
        if len(line) > 0:
            try:
                *rect, label = line.strip().split(",")
                assert(len(rect) == 4)
                rect = np.array(rect, dtype=float).astype(int)
            except:
                message = "Error: '%s is not a valid argument." % s
                logging.critical(message)
                raise exceptions.HttpErrorBadRequest(message)
    if count_boxes(s) > constants.MAX_BOUNDING_BOX_PER_FRAME:
        message = "Error: '%s' contains too many bounding boxes." % s
        logging.critical(message)
        raise exceptions.HttpErrorBadRequest(message)
    return s

def convert_text_to_rects_and_labels(bboxes_text):
    rects = []
    labels = []
    lines = bboxes_text.split("\n")
    for line in lines:
        try:
            *rect, label = line.strip().split(",")
            assert(len(rect) == 4)
            # Ignore boxes with empty labels.
            if label != '':
                rect = np.array(rect, dtype=float).astype(int)
                rects.append(rect)
                labels.append(label)
        except Exception as e:
            continue
    return rects, labels


def count_boxes(bboxes_text):
    count = 0
    lines = bboxes_text.split("\n")
    for line in lines:
        try:
            *rect, label = line.strip().split(",")
            assert(len(rect) == 4)
            # Ignore boxes with empty labels.
            if label != '':
                count += 1
        except Exception as e:
            continue
    return count


def __convert_text_to_bboxes_and_labels(bboxes_text):
    rects, labels = convert_text_to_rects_and_labels(bboxes_text)
    bboxes = __convert_rects_to_bboxes(rects)
    return bboxes, labels


def __scale_bboxes(bboxes, scale):
    scaled_bboxes = []
    for bbox in bboxes:
        if bbox is None:
            scaled_bboxes.append(None)
        else:
            p0 = bbox[:2].astype(float)
            p1 = p0 + bbox[2:].astype(float)
            size = p1 - p0
            center = p0 + (size / 2)
            new_size = scale * size
            p0 = center - new_size / 2
            p1 = center + new_size / 2
            scaled_bboxes.append(np.array([p0, p1 - p0]).reshape(-1))
    return scaled_bboxes


def parse_bboxes_text(bboxes_text, scale=1):
    bboxes_, labels = __convert_text_to_bboxes_and_labels(bboxes_text)
    bboxes = __scale_bboxes(bboxes_, scale)
    return bboxes, labels


def extract_labels(bboxes_text):
    labels = []
    lines = bboxes_text.split("\n")
    for line in lines:
        try:
            *rect, label = line.strip().split(",")
            assert(len(rect) == 4)
            # Ignore boxes with empty labels.
            if label != '':
                labels.append(label)
        except Exception as e:
            continue
    return labels


def format_bboxes_text(bboxes, labels, scale):
    return __convert_bboxes_and_labels_to_text(bboxes, 1 / scale, labels)<|MERGE_RESOLUTION|>--- conflicted
+++ resolved
@@ -25,10 +25,7 @@
 
 # My Modules
 import exceptions
-<<<<<<< HEAD
 import constants
-=======
->>>>>>> 618df3c5
 
 
 def __convert_bbox_to_text(bbox, scale):
@@ -73,17 +70,19 @@
 
 def validate_bboxes_text(s):
     lines = s.split("\n")
+    count = 0
     for line in lines:
         if len(line) > 0:
             try:
                 *rect, label = line.strip().split(",")
                 assert(len(rect) == 4)
                 rect = np.array(rect, dtype=float).astype(int)
+                count += 1
             except:
                 message = "Error: '%s is not a valid argument." % s
                 logging.critical(message)
                 raise exceptions.HttpErrorBadRequest(message)
-    if count_boxes(s) > constants.MAX_BOUNDING_BOX_PER_FRAME:
+    if count > constants.MAX_BOUNDING_BOX_PER_FRAME:
         message = "Error: '%s' contains too many bounding boxes." % s
         logging.critical(message)
         raise exceptions.HttpErrorBadRequest(message)
