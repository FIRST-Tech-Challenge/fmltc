/**
 * @license
 * Copyright 2020 Google LLC
 *
 * Licensed under the Apache License, Version 2.0 (the "License");
 * you may not use this file except in compliance with the License.
 * You may obtain a copy of the License at
 *
 *    https://www.apache.org/licenses/LICENSE-2.0
 *
 * Unless required by applicable law or agreed to in writing, software
 * distributed under the License is distributed on an "AS IS" BASIS,
 * WITHOUT WARRANTIES OR CONDITIONS OF ANY KIND, either express or implied.
 * See the License for the specific language governing permissions and
 * limitations under the License.
 */

/**
 * @fileoverview The class for utilities.
 * @author lizlooney@google.com (Liz Looney)
 */
'use strict';
goog.provide('fmltc.Util');

/**
 * Class for utilities.
 * @constructor
 */
<<<<<<< HEAD
fmltc.Util = function(pageBasename, preferences, startingModels, training_enabled) {
=======
fmltc.Util = function(pageBasename, preferences,
    minTrainingSteps, maxTrainingSteps, defaultTrainingSteps, startingModels) {
>>>>>>> 3ce711b0
  this.pageBasename = pageBasename;
  this.preferences = preferences;
  this.minTrainingSteps = minTrainingSteps;
  this.maxTrainingSteps = maxTrainingSteps;
  this.defaultTrainingSteps = defaultTrainingSteps;
  this.startingModels = startingModels;
  this.trainingEnabled = training_enabled

  this.currentTabContentId = '';
  this.tabClickListeners = [];

  this.initializeTabs();
};

fmltc.Util.prototype.setListVideos = function(listVideos) {
  this.listVideos = listVideos;
};

fmltc.Util.prototype.setListDatasets = function(listDatasets) {
  this.listDatasets = listDatasets;
};

fmltc.Util.prototype.getListDatasets = function() {
  return this.listDatasets;
};

fmltc.Util.prototype.setListModels = function(listModels) {
  this.listModels = listModels;
};

fmltc.Util.prototype.getTrainingEnabled = function() {
  return this.trainingEnabled;
};

fmltc.Util.prototype.getListModels = function() {
  return this.listModels;
};

fmltc.Util.prototype.getPreference = function(key, defaultValue) {
  if (key in this.preferences) {
    return this.preferences[key];
  }
  return defaultValue;
};

fmltc.Util.prototype.setPreference = function(key, value) {
  if (this.preferences[key] == value) {
    return;
  }
  this.preferences[key] = value;

  const xhr = new XMLHttpRequest();
  const params =
      'key=' + encodeURIComponent(key) +
      '&value=' + encodeURIComponent(value);
  xhr.open('POST', '/setUserPreference', true);
  xhr.setRequestHeader('Content-Type', 'application/x-www-form-urlencoded');
  xhr.send(params);
};

fmltc.Util.prototype.setWaitCursor = function() {
  this.setWaitCursor_(document.body, true);
};

fmltc.Util.prototype.hasWaitCursor = function(element) {
  return element.classList && element.classList.contains('waitCursor');
};

fmltc.Util.prototype.clearWaitCursor = function() {
  this.setWaitCursor_(document.body, false);
};

fmltc.Util.prototype.setWaitCursor_ = function(element, wait) {
  if (wait) {
    this.addClass(element, 'waitCursor');
  } else {
    this.removeClass(element, 'waitCursor');
  }
  for (let i = 0; i < element.childNodes.length; i++) {
    this.setWaitCursor_(element.childNodes[i], wait);
  }
};

fmltc.Util.prototype.hideElement = function(element) {
  this.addClass(element, 'hidden');
};

fmltc.Util.prototype.showElement = function(element) {
  this.removeClass(element, 'hidden');
};

fmltc.Util.prototype.addClass = function(element, classname) {
  if (element.classList) {
    element.classList.add(classname);
  }
}

fmltc.Util.prototype.removeClass = function(element, classname) {
  if (element.classList) {
    element.classList.remove(classname);
  }
}

fmltc.Util.prototype.getDateTimeString = function(millis) {
  const d = new Date(millis);
  const year = String(d.getFullYear());
  let month = d.getMonth() + 1;
  if (month < 10) {
    month = '0' + month;
  }
  let day = d.getDate();
  if (day < 10) {
    day = '0' + day;
  }
  let hours = d.getHours();
  if (hours < 10) {
    hours = '0' + hours;
  }
  let minutes = d.getMinutes();
  if (minutes < 10) {
    minutes = '0' + minutes;
  }
  let seconds = d.getSeconds();
  if (seconds < 10) {
    seconds = '0' + seconds;
  }
  return year + month + day +
      '_' +
      hours + minutes + seconds;
}

fmltc.Util.prototype.initializeTabs = function() {
  const tabButtons = document.getElementsByClassName('tabButton');
  for (let i = 0; i < tabButtons.length; i++) {
    const tabButton = tabButtons[i];
    if (tabButton.getAttribute('role') == 'tab' && tabButton.getAttribute('aria-controls')) {
      // This is a new tab button. It uses aria-controls.
      const tabName = tabButton.id;
      tabButton.onclick = this.tabButton_onclick.bind(this, tabName);
    }
  }

  if (this.pageBasename == 'root') {
    this.showLastViewedTab();
  }
};

fmltc.Util.prototype.showLastViewedTab = function() {
  switch (this.pageBasename) {
    case 'root':
      this.showTab(this.getPreference('root.currentTab', 'videosTab'));
      break;
    case 'monitorTraining':
      this.showTab(this.getPreference('monitorTraining.currentTab', 'modelTab'));
      break;
  }
};

fmltc.Util.prototype.addTabClickListener = function(tabClickListener) {
  this.tabClickListeners.push(tabClickListener);
};

fmltc.Util.prototype.getCurrentTabContentId = function() {
  return this.currentTabContentId;
};

fmltc.Util.prototype.showVideosTab = function() {
  this.showTab('videosTab');
};

fmltc.Util.prototype.showDatasetsTab = function() {
  this.showTab('datasetsTab');
};

fmltc.Util.prototype.showModelsTab = function() {
  this.showTab('modelsTab');
};

fmltc.Util.prototype.tabButton_onclick = function(tabName) {
  this.setPreference(this.pageBasename + '.currentTab', tabName);

  this.currentTabContentId = tabName + 'Content';
  for (let i = 0; i < this.tabClickListeners.length; i++) {
    this.tabClickListeners[i](this.currentTabContentId);
  }
};

fmltc.Util.prototype.showTab = function(tabName) {
  const tabButton = document.getElementById(tabName);
  if (tabButton) {
    tabButton.click();
  }
};

fmltc.Util.prototype.calculateSecondsSince = function(dateString) {
  return (Date.now() - Date.parse(dateString)) / 1000;
};

fmltc.Util.prototype.formatElapsedSeconds = function(elapsedSeconds) {
  const hours = Math.floor(elapsedSeconds / 3600);
  elapsedSeconds -= hours * 3600;
  const minutes = Math.floor(elapsedSeconds / 60);
  elapsedSeconds -= minutes * 60;
  const seconds = Math.round(elapsedSeconds);
  if (hours > 0) {
    return hours + ':' + String(minutes).padStart(2, '0') + ':' + String(seconds).padStart(2, '0');
  }
  return minutes + ':' + String(seconds).padStart(2, '0');
};

fmltc.Util.prototype.checkAllOrNone = function(checkboxAll, checkboxes) {
  if (checkboxes.length == 0) {
    return;
  }

  let anyChecked = false;
  for (let i = 0; i < checkboxes.length; i++) {
    if (checkboxes[i].checked) {
      anyChecked = true;
      break;
    }
  }
  const check = !anyChecked;
  for (let i = 0; i < checkboxes.length; i++) {
    checkboxes[i].checked = check;
  }
  checkboxAll.checked = check;
};

fmltc.Util.prototype.countChecked = function(checkboxes) {
  let countChecked = 0;
  for (let i = 0; i < checkboxes.length; i++) {
    if (checkboxes[i].checked) {
      countChecked++;
    }
  }
  return countChecked;
};

fmltc.Util.prototype.insertCellWithClass = function(tr, clazz) {
  const td = tr.insertCell(-1);
  this.addClass(td, clazz);
  return td;
};

fmltc.Util.prototype.isTrainingDone = function(modelEntity) {
  return this.isJobDone(modelEntity.train_job_state) && (
      this.isJobDone(modelEntity.eval_job_state ||
      modelEntity.eval_job_state == 'CANCELLING'));
};

fmltc.Util.prototype.isJobDone = function(jobState) {
  return (
      jobState == '' ||
      jobState == 'SUCCEEDED' ||
      jobState == 'FAILED' ||
      jobState == 'CANCELLED');
};

fmltc.Util.prototype.isStateChangingSoon = function(cancelRequested, jobState) {
  return (
      jobState == 'STATE_UNSPECIFIED' ||
      jobState == 'QUEUED' ||
      jobState == 'PREPARING' ||
      jobState == 'CANCELLING' ||
      this.isStateCancelRequested(cancelRequested, jobState));
};

fmltc.Util.prototype.isStateCancelRequested = function(cancelRequested, jobState) {
  return cancelRequested && jobState != 'CANCELLING' && !this.isJobDone(jobState);
};

fmltc.Util.prototype.formatJobState = function(jobType, modelEntity) {
  const jobState = (jobType == 'train') ? modelEntity.train_job_state : modelEntity.eval_job_state;

  if (jobType == 'train' && modelEntity.cancel_requested &&
      jobState != 'CANCELLING' && !this.isJobDone(jobState)) {
    // The job hasn't responded to our request to cancel it.
    return 'STOP REQUESTED';
  }

  if (jobState == 'CANCELLING') {
    // Until the job is stopped, we don't know for sure whether there will be a checkpoint or not,
    // so we show STOPPING.
    return 'STOPPING';
  }

  if (jobState == 'CANCELLED') {
    // We only show CANCELLED if the user cancelled it before any checkpoints were made.
    if (jobType == 'train' &&
        modelEntity.cancel_requested &&
        !this.modelHasCheckpoint(modelEntity)) {
      return 'CANCELLED';
    } else {
      return 'STOPPED';
    }
  }

  if (jobType == 'train' && jobState == 'FAILED' && (
      modelEntity.train_error_message.indexOf('TPU resources are insufficient') != -1 ||
      modelEntity.train_error_message.indexOf('Please try a different region') != -1)) {
    return 'TRY_AGAIN_LATER';
  }

  return jobState;
};

fmltc.Util.prototype.modelHasCheckpoint = function(modelEntity) {
  return modelEntity.trained_checkpoint_path != '' && this.isModelTensorFlow2(modelEntity);
};

fmltc.Util.prototype.isModelTensorFlow2 = function(modelEntity) {
  return 'tensorflow_version' in modelEntity && modelEntity.tensorflow_version == '2';
};

fmltc.Util.prototype.sortedLabelListsEqual = function(a1, a2) {
  if (a1.length != a2.length) {
    return false;
  }
  for (let i = 0; i < a1.length; i++) {
    if (a1[i] !== a2[i]) {
      return false;
    }
  }
  return true;
};

fmltc.Util.prototype.getTable = function(tr) {
  let table = tr.parentNode;
  while (table && table.tagName != 'TABLE') {
    table = table.parentNode;
  }
  return table;
};

fmltc.Util.prototype.deleteRowById = function(id) {
  const tr = document.getElementById(id);
  this.getTable(tr).deleteRow(tr.rowIndex);
};

fmltc.Util.prototype.isNumeric = function(s) {
  return !isNaN(parseFloat(s)) && isFinite(s);
};

fmltc.Util.prototype.compare = function(a, b) {
  return (a > b) ? 1 : ((a < b) ? -1 : 0);
};

fmltc.Util.prototype.compareCaseInsensitive = function(a, b) {
  a = a.toUpperCase();
  b = b.toUpperCase();
  return (a > b) ? 1 : ((a < b) ? -1 : 0);
};

fmltc.Util.prototype.isDisplayed = function(element, stopBeforeElement) {
  let e = element;
  while (e && e != stopBeforeElement) {
    if (e.style.display == 'none') {
      return false;
    }
    e = e.parentElement;
  }
  return true;
};

fmltc.Util.prototype.isVisible = function(element) {
  const rect = element.getBoundingClientRect();
  const viewHeight = Math.max(document.documentElement.clientHeight, window.innerHeight);
  if (rect.bottom < 0) {
    // Element is above.
    return false;
  }
  if (rect.top >= viewHeight) {
    // Element is below.
    return false;
  }
  return true;
};<|MERGE_RESOLUTION|>--- conflicted
+++ resolved
@@ -26,12 +26,9 @@
  * Class for utilities.
  * @constructor
  */
-<<<<<<< HEAD
-fmltc.Util = function(pageBasename, preferences, startingModels, training_enabled) {
-=======
 fmltc.Util = function(pageBasename, preferences,
-    minTrainingSteps, maxTrainingSteps, defaultTrainingSteps, startingModels) {
->>>>>>> 3ce711b0
+    minTrainingSteps, maxTrainingSteps, defaultTrainingSteps,
+    startingModels, training_enabled) {
   this.pageBasename = pageBasename;
   this.preferences = preferences;
   this.minTrainingSteps = minTrainingSteps;
