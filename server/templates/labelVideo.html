<!DOCTYPE html>
<!--
Copyright 2020 Google LLC

Licensed under the Apache License, Version 2.0 (the "License");
you may not use this file except in compliance with the License.
You may obtain a copy of the License at

    https://www.apache.org/licenses/LICENSE-2.0

Unless required by applicable law or agreed to in writing, software
distributed under the License is distributed on an "AS IS" BASIS,
WITHOUT WARRANTIES OR CONDITIONS OF ANY KIND, either express or implied.
See the License for the specific language governing permissions and
limitations under the License.
-->
<html>
<head>
<<<<<<< HEAD
  <title>FIRST Machine Learning Toolchain</title>
  <meta name="viewport" content="width=device-width, initial-scale=1">
  <link rel="shortcut icon" href="https://www.firstinspires.org/sites/default/files/first-favicon.ico" type="image/vnd.microsoft.icon" />
  <link rel="stylesheet" href="https://cdn.jsdelivr.net/npm/bootstrap@5.0.2/dist/css/bootstrap.min.css" integrity="sha384-EVSTQN3/azprG1Anm3QDgpJLIm9Nao0Yz1ztcQTwFspd3yD65VohhpuuCOmLASjC" crossorigin="anonymous">
  <script src="https://cdn.jsdelivr.net/npm/bootstrap@5.0.2/dist/js/bootstrap.min.js" integrity="sha384-cVKIPhGWiC2Al4u+LWgxfKTRIcfu0JTxR+EQDz/bgldoEyl4H0zUF0QKbrJ0EcQF" crossorigin="anonymous"></script>

  <link rel="stylesheet" href="https://fonts.googleapis.com/icon?family=Material+Icons">
  <link rel="stylesheet" href="https://fonts.googleapis.com/css2?family=Roboto:wght@300;400;500&display=swap">
  <link rel="stylesheet" type="text/css" href="https://storage.googleapis.com/{{project_id}}/static/css/styles.css?ignoreCache={{time_time}}">
  <script type="text/javascript" src="https://storage.googleapis.com/{{project_id}}/compiled/js/fmltc.js?ignoreCache={{time_time}}"></script>
  <style> 
    .white { color: #fff !important; }
    #bodywrapper > .container {
      background: #ffffff;
      box-shadow: 0 1px 5px rgb(0 0 0 / 25%);
    }
  </style>
=======
  <link rel="stylesheet"
      href="https://fonts.googleapis.com/icon?family=Material+Icons">
  <link rel="stylesheet"
      href="https://fonts.googleapis.com/css2?family=Roboto:wght@300;400;500&display=swap">
  <link rel="stylesheet" type="text/css"
      href="https://storage.googleapis.com/{{project_id}}/static/css/styles.css?ignoreCache={{time_time}}">
  <script type="text/javascript"
      src="https://storage.googleapis.com/{{project_id}}/compiled/js/fmltc.js?ignoreCache={{time_time}}">
  </script>
  <title>Video Frame Labeling</title>
>>>>>>> a53844ab
</head>
<body>

<canvas id="bboxCanvas" style="position: absolute;"></canvas>

<table>
  <tr>
    <td valign="top">
      <table style="width: 100%"><tr>
        <td><button id="dismissButton" class="material-icons iconVerticalAlign text-24">close</button></td>
        <td style="width: 100%"><span id="descriptionSpan" class="text-24"></span></td>
        <td><button id="smallerImageButton" title="Smaller" disabled="true"
          class="material-icons iconVerticalAlign text-24">zoom_out</button></td>
        <td><button id="largerImageButton" title="Larger" disabled="true"
          class="material-icons iconVerticalAlign text-24">zoom_in</button></td>
      </tr></table>
    </td>
    <td valign="top">
      <span id="videoFrameCountSpan" class="text-24"></span><span class="text-24">&nbsp;Frames&nbsp;</span>
      <progress id="loadingProgress" value="0" max="100"></progress>
      <span id="loadingFailedSpan" class="text-18" style="display: none">Loading Failed!</span>
    </td>
  </tr>
  <tr>
    <td valign="top">
      <div><img id="videoFrameImg"></img></div>
    </td>
    <td valign="top">
      <div id="includedFrameCountDiv" class="text-18" style="visibility: hidden">
        Included frames:&nbsp;<span id="includedFrameCountSpan"></span></div>
      <div id="unlabeledFrameCountDiv" class="text-18" style="visibility: hidden">
        Unlabeled frames:&nbsp;<span id="unlabeledFrameCountSpan"></span></div>
      <hr>
      <div class="text-18">Frame <span id="currentFrameSpan"></span></div>
      <div><input type="checkbox" id="includeFrameInDatasetCheckbox">
        <label for="includeFrameInDatasetCheckbox" class="text-18">Include this frame in the data set</label>
      </div>
      <br>
      <table id="labelingAreaTable" class="collapsedBorder">
        <tr>
          <th class="cellWithBorder text-18" width="50">X1</th>
          <th class="cellWithBorder text-18" width="50">Y1</th>
          <th class="cellWithBorder text-18" width="50">X2</th>
          <th class="cellWithBorder text-18" width="50">Y2</th>
          <th class="cellWithBorder text-18" width="100">Label</th>
          <th class="cellWithBorder text-18" width="19"><!-- delete buttons --></th>
        </tr>
      </table>
      <div id="labelHintDiv" class="hidden">To continue, each bounding box must have a label.</div>
    </td>
  </tr>
</table>

<table>
  <tr>
    <td valign="top">
      <div>
        <button id="firstFrameButton" title="Go to the First Frame" disabled="true"
          class="material-icons iconVerticalAlign text-24">first_page</button>
        <button id="previousTenFrameButton" title="Go Back Ten Frames" disabled="true"
          class="material-icons iconVerticalAlign text-24">replay_10</button>
        <button id="previousFrameButton" title="Go Back One Frame" disabled="true"
          class="material-icons iconVerticalAlign text-24">navigate_before</button>
        <button id="nextFrameButton" title="Go Forward One Frame" disabled="true"
          class="material-icons iconVerticalAlign text-24">navigate_next</button>
        <button id="nextTenFrameButton" title="Go Forward Ten Frames" disabled="true"
          class="material-icons iconVerticalAlign text-24">forward_10</button>
        <button id="lastFrameButton" title="Go to the Last Frame" disabled="true"
          class="material-icons iconVerticalAlign text-24">last_page</button>
      </div>
      <hr>
      <div class="text-18">Find Unlabeled Frames</div>
      <div>
        <button id="previousUnlabeledFrameButton" title="Go Back to the Previous Unlabeled Frame" disabled="true"
           class="material-icons iconVerticalAlign text-24">skip_previous</button>
        <button id="nextUnlabeledFrameButton" title="Go Forward to the Next Unlabeled Frame" disabled="true"
          class="material-icons iconVerticalAlign text-24">skip_next</button>
      </div>
      <hr>
      <div class="text-18">Playback</div>
      <div>
        <button id="reversePlayPauseButton" title="Play/Pause Reverse" disabled="true"
          class="reverseDisplay material-icons iconVerticalAlign text-24">play_arrow</button>
        <button id="forwardPlayPauseButton" title="Play/Pause Forward" disabled="true"
          class="material-icons iconVerticalAlign text-24">play_arrow</button>
        <label for="playbackSpeedRangeInput" class="text-18">Speed:</label>
        <input type="range" id="playbackSpeedRangeInput" name="playbackSpeedRangeInput" min="1" value="4" max="24">
      </div>
    </td>
    <td valign="top" style="padding-left: 20px;">
      <div class="text-24">Tracking</div>
      <div>
        <label for="trackerSelect" class="text-18">Algorithm:</label>&nbsp;<select id="trackerSelect" class="text-18">
          <option value="CSRT">CSRT</option>
          <option value="MedianFlow">MedianFlow</option>
          <option value="MIL">MIL</option>
          <option value="MOSSE">MOSSE</option>
          <option value="TLD">TLD</option>
          <option value="KCF">KCF</option>
          <option value="Boosting">Boosting</option>
        </select>
      </div>
      <div><label for="trackingScaleInput" class="text-18">Scale:</label>&nbsp;
        <input id="trackingScaleInput" type="number" class="text-18 rightText" value="1.3" min="1" max="3" style="width: 5ch"></div>
      <br>
      <div>
        <button id="trackingStartButton" title="Start Tracking" disabled="true"
          class="material-icons iconVerticalAlign text-24">batch_prediction</button>
        <button id="trackingPauseButton" title="Pause Tracking to Adjust the Boxes" disabled="true"
          class="material-icons iconVerticalAlign text-24">pause edit</button>
        <button id="trackingContinueButton" title="Approve These Boxes and Continue Tracking" disabled="true"
          class="material-icons iconVerticalAlign text-24">check play_arrow</button>
        <button id="trackingStopButton" title="Stop Tracking" disabled="true"
          class="material-icons iconVerticalAlign text-24">stop</button>
      </div>
      <span id="drawHintDiv" class="hidden">To enable tracking, draw bounding boxes on this frame.</span>
      <div id="trackingStoppedDiv" style="visibility: hidden">Stopped</div>
      <div id="trackingFinishedDiv" style="visibility: hidden">Finished</div>
      <div id="trackingFailedDiv" style="visibility: hidden">Stopped unexpectedly</div>
    </td>
  </tr>
</table>

<script type="text/javascript">
  window.addEventListener('load', function() {
    const util = new fmltc.Util('labelVideo', {{ team_preferences|tojson }});
    new fmltc.LabelVideo(util, {{ video_entity|tojson }}, {{ video_frame_entity_0|tojson }});
  });
</script>
</body>
</html><|MERGE_RESOLUTION|>--- conflicted
+++ resolved
@@ -16,7 +16,6 @@
 -->
 <html>
 <head>
-<<<<<<< HEAD
   <title>FIRST Machine Learning Toolchain</title>
   <meta name="viewport" content="width=device-width, initial-scale=1">
   <link rel="shortcut icon" href="https://www.firstinspires.org/sites/default/files/first-favicon.ico" type="image/vnd.microsoft.icon" />
@@ -34,18 +33,6 @@
       box-shadow: 0 1px 5px rgb(0 0 0 / 25%);
     }
   </style>
-=======
-  <link rel="stylesheet"
-      href="https://fonts.googleapis.com/icon?family=Material+Icons">
-  <link rel="stylesheet"
-      href="https://fonts.googleapis.com/css2?family=Roboto:wght@300;400;500&display=swap">
-  <link rel="stylesheet" type="text/css"
-      href="https://storage.googleapis.com/{{project_id}}/static/css/styles.css?ignoreCache={{time_time}}">
-  <script type="text/javascript"
-      src="https://storage.googleapis.com/{{project_id}}/compiled/js/fmltc.js?ignoreCache={{time_time}}">
-  </script>
-  <title>Video Frame Labeling</title>
->>>>>>> a53844ab
 </head>
 <body>
 
